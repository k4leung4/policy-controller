--- conflicted
+++ resolved
@@ -3,7 +3,7 @@
 go 1.20
 
 require (
-	github.com/aws/aws-sdk-go v1.44.288
+	github.com/aws/aws-sdk-go v1.44.289
 	github.com/aws/aws-sdk-go-v2 v1.18.1 // indirect
 	github.com/cenkalti/backoff/v3 v3.2.2
 	github.com/golang/protobuf v1.5.3 // indirect
@@ -40,13 +40,8 @@
 	golang.org/x/net v0.11.0
 	golang.org/x/sys v0.9.0 // indirect
 	golang.org/x/time v0.3.0
-<<<<<<< HEAD
-	google.golang.org/grpc v1.56.0
-	google.golang.org/protobuf v1.30.0
-=======
 	google.golang.org/grpc v1.56.1
 	google.golang.org/protobuf v1.31.0
->>>>>>> 5bcf75ab
 	gopkg.in/square/go-jose.v2 v2.6.0
 	gopkg.in/yaml.v3 v3.0.1
 	k8s.io/api v0.27.3
